--- conflicted
+++ resolved
@@ -1,74 +1,68 @@
-#------------------------------------------------------------------------------#
-# Distributed under the OSI-approved Apache License, Version 2.0.  See
-# accompanying file Copyright.txt for details.
-#------------------------------------------------------------------------------#
+#-- -- -- -- -- -- -- -- -- -- -- -- -- -- -- -- -- -- -- -- -- -- -- -- -- -- -- -- -- -- -- -- -- -- -- -- -- -- -- #
+#Distributed under the OSI - approved Apache License, Version 2.0. See
+#accompanying file Copyright.txt for details.
+#-- -- -- -- -- -- -- -- -- -- -- -- -- -- -- -- -- -- -- -- -- -- -- -- -- -- -- -- -- -- -- -- -- -- -- -- -- -- -- #
 
-add_library(adios2
-  ADIOS.cpp
-  #ADIOS_C.cpp
+add_library(adios2 ADIOS.cpp
+#ADIOS_C.cpp
 
-  capsule/heap/STLVector.cpp
-  capsule/shmem/ShmSystemV.cpp
+                capsule /
+            heap / STLVector.cpp capsule / shmem /
+            ShmSystemV.cpp
 
-  core/Capsule.cpp
-  core/Engine.cpp
-  core/Method.cpp
-  core/Support.cpp
-  core/Transform.cpp
-  core/Transport.cpp
+                core /
+            Capsule.cpp core / Engine.cpp core / Method.cpp core /
+            Support.cpp core / Transform.cpp core /
+            Transport.cpp
 
-  engine/bp/BPFileReader.cpp
-  engine/bp/BPFileWriter.cpp
+                engine /
+            bp / BPFileReader.cpp engine / bp /
+            BPFileWriter.cpp
 
-  format/BP1.cpp
-  format/BP1Aggregator.cpp
-  format/BP1Writer.cpp
+                format /
+            BP1.cpp format / BP1Aggregator.cpp format /
+            BP1Writer.cpp
 
-  functions/adiosFunctions.cpp
+                functions /
+            adiosFunctions.cpp
 
-  transport/file/FStream.cpp
-  transport/file/FileDescriptor.cpp
-  transport/file/FilePointer.cpp
-)
-target_include_directories(adios2 PUBLIC ${ADIOS_SOURCE_DIR}/include)
+                transport /
+            file / FStream.cpp transport / file / FileDescriptor.cpp transport /
+            file /
+            FilePointer.cpp) target_include_directories(adios2 PUBLIC ${
+                                                            ADIOS_SOURCE_DIR} /
+                                                        include)
 
-if(ADIOS_USE_MPI)
-  find_package(MPI COMPONENTS C REQUIRED)
-  target_include_directories(adios2 PUBLIC ${MPI_C_INCLUDE_PATH})
-  target_link_libraries(adios2 PUBLIC ${MPI_C_LIBRARIES})
-else()
-  target_sources(adios2 PRIVATE mpidummy.cpp)
-  target_compile_definitions(adios2 PUBLIC ADIOS_NOMPI)
-endif()
+    if (ADIOS_USE_MPI) find_package(
+        MPI COMPONENTS C REQUIRED) target_include_directories(adios2 PUBLIC ${
+        MPI_C_INCLUDE_PATH}) target_link_libraries(adios2 PUBLIC ${
+        MPI_C_LIBRARIES}) else() target_sources(adios2 PRIVATE mpidummy.cpp)
+        target_compile_definitions(adios2 PUBLIC ADIOS_NOMPI) endif()
 
-if(ADIOS_USE_ADIOS1)
-  find_package(ADIOS1 REQUIRED)
-  target_sources(adios2 PRIVATE
-    engine/adios1/ADIOS1Reader.cpp
-    engine/adios1/ADIOS1Writer.cpp
-  )
-<<<<<<< HEAD
-  target_link_libraries(adios2 PRIVATE adios1::adios)
-=======
-  target_compile_definitions(adios2 PRIVATE HAS_ADIOS1)
-  target_link_libraries(adios2 PRIVATE adios::adios)
->>>>>>> cf597589
-endif()
+            if (ADIOS_USE_ADIOS1) find_package(ADIOS1 REQUIRED) target_sources(
+                adios2 PRIVATE engine / adios1 / ADIOS1Reader.cpp engine /
+                adios1 / ADIOS1Writer.cpp)
+                target_compile_definitions(adios2 PRIVATE HAS_ADIOS1)
+                    target_link_libraries(adios2 PRIVATE adios1::adios) endif()
 
-if(ADIOS_USE_DataMan)
-  find_package(DataMan REQUIRED)
-  target_sources(adios2 PRIVATE
-    engine/dataman/DataManReader.cpp
-    engine/dataman/DataManWriter.cpp
-    transport/wan/MdtmMan.cpp
-  )
-  target_compile_definitions(adios2 PRIVATE HAS_DATAMAN)
-  target_link_libraries(adios2 PRIVATE DataMan::DataMan)
-endif()
+                        if (ADIOS_USE_DataMan) find_package(DataMan REQUIRED)
+                            target_sources(adios2 PRIVATE engine / dataman /
+                                           DataManReader.cpp engine / dataman /
+                                           DataManWriter.cpp transport / wan /
+                                           MdtmMan.cpp)
+                                target_compile_definitions(
+                                    adios2 PRIVATE HAS_DATAMAN)
+                                    target_link_libraries(
+                                        adios2 PRIVATE DataMan::DataMan) endif()
 
-if(ADIOS_USE_BZip2)
-  find_package(BZip2 REQUIRED)
-  target_sources(adios2 PRIVATE transform/BZip2.cpp)
-  target_compile_definitions(adios2 PRIVATE HAS_BZIP2)
-  target_link_libraries(adios2 PRIVATE BZip2::BZip2)
-endif()+                                        if (ADIOS_USE_BZip2) find_package(
+                                            BZip2 REQUIRED)
+                                            target_sources(adios2 PRIVATE
+                                                               transform /
+                                                           BZip2.cpp)
+                                                target_compile_definitions(
+                                                    adios2 PRIVATE HAS_BZIP2)
+                                                    target_link_libraries(
+                                                        adios2 PRIVATE
+                                                            BZip2::BZip2)
+                                                        endif()