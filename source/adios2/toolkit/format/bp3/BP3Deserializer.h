/*
 * Distributed under the OSI-approved Apache License, Version 2.0.  See
 * accompanying file Copyright.txt for details.
 *
 * BP3Deserializer.h
 *
 *  Created on: Sep 7, 2017
 *      Author: William F Godoy godoywf@ornl.gov
 */

#ifndef ADIOS2_TOOLKIT_FORMAT_BP3_BP3DESERIALIZER_H_
#define ADIOS2_TOOLKIT_FORMAT_BP3_BP3DESERIALIZER_H_

#include <mutex>
#include <set>

#include "adios2/core/IO.h"
#include "adios2/helper/adiosFunctions.h" //VariablesSubFileInfo
#include "adios2/toolkit/format/bp3/BP3Base.h"

namespace adios2
{

namespace format
{

class BP3Deserializer : public BP3Base
{

public:
    /** BP Minifooter fields */
    Minifooter m_Minifooter;

    bool m_PerformedGets = true;

    /**
     * Unique constructor
     * @param mpiComm
     * @param debug true: extra checks
     */
    BP3Deserializer(MPI_Comm mpiComm, const bool debugMode);

    ~BP3Deserializer() = default;

    void ParseMetadata(const BufferSTL &bufferSTL, IO &io);

    // Sync functions
    template <class T>
    std::map<std::string, SubFileInfoMap>
    GetSyncVariableSubFileInfo(const Variable<T> &variable) const;

    // Deferred functions
    template <class T>
    void GetDeferredVariable(Variable<T> &variable, T *data);

    std::map<std::string, SubFileInfoMap>
    PerformGetsVariablesSubFileInfo(IO &io);

    void ClipContiguousMemory(const std::string &variableName, IO &io,
                              const std::vector<char> &contiguousMemory,
                              const Box<Dims> &blockBox,
                              const Box<Dims> &intersectionBox) const;

    void GetStringFromMetadata(Variable<std::string> &variable) const;

private:
    std::map<std::string, SubFileInfoMap> m_DeferredVariables;

    static std::mutex m_Mutex;

    void ParseMinifooter(const BufferSTL &bufferSTL);
    void ParsePGIndex(const BufferSTL &bufferSTL);
    void ParseVariablesIndex(const BufferSTL &bufferSTL, IO &io);
<<<<<<< HEAD
    void ParseAttributesIndex(IO &io);
=======
    void ParseAttributesIndex(const BufferSTL &bufferSTL, IO &io);
>>>>>>> dc35b025

    /**
     * Reads a variable index element (serialized) and calls IO.DefineVariable
     * to deserialize the Variable metadata
     * @param header serialize
     * @param io
     * @param buffer
     * @param position
     */
    template <class T>
    void DefineVariableInIO(const ElementIndexHeader &header, IO &io,
                            const std::vector<char> &buffer,
                            size_t position) const;

    template <class T>
    void DefineAttributeInIO(const ElementIndexHeader &header, IO &io,
                             const std::vector<char> &buffer,
                             size_t position) const;

    template <class T>
    SubFileInfoMap GetSubFileInfo(const Variable<T> &variable) const;

    template <class T>
    void ClipContiguousMemoryCommon(Variable<T> &variable,
                                    const std::vector<char> &contiguousMemory,
                                    const Box<Dims> &blockBox,
                                    const Box<Dims> &intersectionBox) const;

    /**
     * Row-major, zero-indexed data e.g. : C, C++
     * @param variable
     * @param contiguousMemory
     * @param blockBox
     * @param intersectionBox
     */
    template <class T>
    void ClipContiguousMemoryCommonRow(
        Variable<T> &variable, const std::vector<char> &contiguousMemory,
        const Box<Dims> &blockBox, const Box<Dims> &intersectionBox) const;

    /**
     * Column-major, one indexed data e.g. : Fortran, R
     * @param variable
     * @param contiguousMemory
     * @param blockBox
     * @param intersectionBox
     */
    template <class T>
    void ClipContiguousMemoryCommonColumn(
        Variable<T> &variable, const std::vector<char> &contiguousMemory,
        const Box<Dims> &blockBox, const Box<Dims> &intersectionBox) const;
};

#define declare_template_instantiation(T)                                      \
    extern template std::map<std::string, SubFileInfoMap>                      \
    BP3Deserializer::GetSyncVariableSubFileInfo(const Variable<T> &variable)   \
        const;                                                                 \
                                                                               \
    extern template void BP3Deserializer::GetDeferredVariable(                 \
        Variable<T> &variable, T *data);

ADIOS2_FOREACH_TYPE_1ARG(declare_template_instantiation)
#undef declare_template_instantiation

} // end namespace format
} // end namespace adios2

#endif /* ADIOS2_TOOLKIT_FORMAT_BP3_BP3DESERIALIZER_H_ */<|MERGE_RESOLUTION|>--- conflicted
+++ resolved
@@ -71,11 +71,7 @@
     void ParseMinifooter(const BufferSTL &bufferSTL);
     void ParsePGIndex(const BufferSTL &bufferSTL);
     void ParseVariablesIndex(const BufferSTL &bufferSTL, IO &io);
-<<<<<<< HEAD
-    void ParseAttributesIndex(IO &io);
-=======
     void ParseAttributesIndex(const BufferSTL &bufferSTL, IO &io);
->>>>>>> dc35b025
 
     /**
      * Reads a variable index element (serialized) and calls IO.DefineVariable
