--- conflicted
+++ resolved
@@ -663,7 +663,6 @@
     }
 }
 
-<<<<<<< HEAD
 void Uint64ArrayToSizetVector(const std::size_t nElements, const uint64_t *in,
                               std::vector<std::size_t> &out)
 {
@@ -685,13 +684,8 @@
     return out;
 }
 
-bool CheckBufferAllocation(const std::size_t newSize, const float growthFactor,
-                           const std::size_t maxBufferSize,
-                           std::vector<char> &buffer)
-=======
 int GrowBuffer(const size_t incomingDataSize, const float growthFactor,
                std::vector<char> &buffer, const size_t position)
->>>>>>> 88f261e9
 {
     const size_t currentCapacity = buffer.capacity();
     const size_t availableSpace = currentCapacity - position;
