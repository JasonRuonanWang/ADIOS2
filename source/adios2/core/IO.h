--- conflicted
+++ resolved
@@ -155,24 +155,18 @@
      * @return reference to Variable object
      */
     template <class T>
-<<<<<<< HEAD
-    VariableCompound &
-    DefineVariableCompound(const std::string &name, const Dims shape = Dims{},
-                           const Dims start = Dims{}, const Dims count = Dims{},
-                           const bool constantDims = false);
-
+    VariableCompound &DefineVariableCompound(const std::string &name,
+                                             const Dims &shape = Dims{},
+                                             const Dims &start = Dims{},
+                                             const Dims &count = Dims{},
+                                             const bool constantShape = false);
+  
     VariableCompound &DefineVariableCompound(const std::string &name,
                                              const size_t sizeOfVariable,
                                              const Dims &shape = Dims{},
                                              const Dims &start = Dims{},
                                              const Dims &count = Dims{},
                                              const bool constantDims = false);
-=======
-    VariableCompound &DefineVariableCompound(const std::string &name,
-                                             const Dims &shape = Dims{},
-                                             const Dims &start = Dims{},
-                                             const Dims &count = Dims{},
-                                             const bool constantShape = false);
 
     /**
      * Define attribute from contiguous data array owned by an application
@@ -193,7 +187,6 @@
      */
     template <class T>
     Attribute<T> &DefineAttribute(const std::string &name, const T &value);
->>>>>>> 9e5112f9
 
     /**
      * Removes an existing Variable previously created with DefineVariable or
