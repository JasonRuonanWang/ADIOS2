/*
 * Distributed under the OSI-approved Apache License, Version 2.0.  See
 * accompanying file Copyright.txt for details.
 *
 * DataMan.cpp
 *
 *  Created on: Jan 10, 2017
 *      Author: wfg
 */

#include "DataManWriter.h"
#include "DataManWriter.tcc"

#include <iostream> //needs to go away, this is just for demo purposes

#include "adios2/helper/adiosFunctions.h" //CSVToVector

namespace adios2
{

DataManWriter::DataManWriter(IO &io, const std::string &name,
<<<<<<< HEAD
                             const Mode openMode, MPI_Comm mpiComm)
: Engine("DataManWriter", io, name, openMode, mpiComm)
=======
                             const OpenMode openMode, MPI_Comm mpiComm)
: Engine("DataManWriter", io, name, openMode, mpiComm), m_Man(mpiComm, true)
>>>>>>> e29d5bd5
{
    m_EndMessage = ", in call to Open DataManWriter\n";
    Init();
}

<<<<<<< HEAD
// void DataManWriter::SetCallBack(
//    std::function<void(const void *, std::string, std::string, std::string,
//                       Dims)>
//        callback)
//{
//    m_CallBack = callback;
//    m_Man.reg_callback(callback);
//}

void DataManWriter::EndStep() { m_Man.flush(); }
=======
void DataManWriter::SetCallBack(
    std::function<void(const void *, std::string, std::string, std::string,
                       Dims)>
        callback)
{
    m_CallBack = callback;
    //    m_Man.reg_callback(callback);
}

void DataManWriter::Advance(const float timeoutSeconds)
{
    //    m_Man.flush();
}
>>>>>>> e29d5bd5

void DataManWriter::Close(const int transportIndex)
{
    //    m_Man.flush();
}

// PRIVATE functions below
void DataManWriter::Init()
{
    auto lf_SetBoolParameter = [&](const std::string key, bool &parameter) {

        auto itKey = m_IO.m_Parameters.find(key);
        if (itKey != m_IO.m_Parameters.end())
        {
            if (itKey->second == "yes" || itKey->second == "true")
            {
                parameter = true;
            }
            else if (itKey->second == "no" || itKey->second == "false")
            {
                parameter = false;
            }
        }
    };

    lf_SetBoolParameter("real_time", m_DoRealTime);
    lf_SetBoolParameter("monitoring", m_DoMonitor);

    if (m_DoRealTime)
    {
        /**
         * Lambda function that assigns a parameter in m_Method to a
         * localVariable
         * of type std::string
         */
        auto lf_AssignString = [&](const std::string parameter,
                                   std::string &localVariable) {
            auto it = m_IO.m_Parameters.find(parameter);
            if (it != m_IO.m_Parameters.end())
            {
                localVariable = it->second;
            }
        };

        /**
         * Lambda function that assigns a parameter in m_Method to a
         * localVariable
         * of type int
         */
        auto lf_AssignInt = [&](const std::string parameter,
                                int &localVariable) {
            auto it = m_IO.m_Parameters.find(parameter);
            if (it != m_IO.m_Parameters.end())
            {
                localVariable = std::stoi(it->second);
            }
        };

        auto lf_IsNumber = [](const std::string &s) {
            return !s.empty() && std::find_if(s.begin(), s.end(), [](char c) {
                                     return !std::isdigit(c);
                                 }) == s.end();
        };

        //        json jmsg;
        //        for (const auto &i : m_IO.m_Parameters)
        //        {
        //            if (lf_IsNumber(i.second))
        //            {
        //                jmsg[i.first] = std::stoi(i.second);
        //            }
        //            else
        //            {
        //                jmsg[i.first] = i.second;
        //            }
        //        }
        //        jmsg["stream_mode"] = "sender";
        //        m_Man.add_stream(jmsg);

        int n_Transports = 1;
        std::vector<Params> para(n_Transports);

        for (unsigned int i = 0; i < para.size(); i++)
        {
            para[i]["type"] = "wan";
            para[i]["transport"] = "zmq";
            para[i]["name"] = "stream";
            para[i]["ipaddress"] = "127.0.0.1";
        }

        m_Man.OpenWANTransports("zmq", adios2::OpenMode::Write, para, true);

        std::string method_type;
        lf_AssignString("method_type", method_type);

        int num_channels = 0;
        lf_AssignInt("num_channels", num_channels);
    }
}

#define declare_type(T)                                                        \
    void DataManWriter::DoPutSync(Variable<T> &variable, const T *values)      \
    {                                                                          \
        PutSyncCommon(variable, values);                                       \
    }
ADIOS2_FOREACH_TYPE_1ARG(declare_type)
#undef declare_type

} // end namespace adios2<|MERGE_RESOLUTION|>--- conflicted
+++ resolved
@@ -19,49 +19,18 @@
 {
 
 DataManWriter::DataManWriter(IO &io, const std::string &name,
-<<<<<<< HEAD
                              const Mode openMode, MPI_Comm mpiComm)
-: Engine("DataManWriter", io, name, openMode, mpiComm)
-=======
-                             const OpenMode openMode, MPI_Comm mpiComm)
-: Engine("DataManWriter", io, name, openMode, mpiComm), m_Man(mpiComm, true)
->>>>>>> e29d5bd5
+: Engine("DataManWriter", io, name, openMode, mpiComm),
+  m_Man(mpiComm, m_DebugMode)
 {
     m_EndMessage = ", in call to Open DataManWriter\n";
     Init();
 }
 
-<<<<<<< HEAD
-// void DataManWriter::SetCallBack(
-//    std::function<void(const void *, std::string, std::string, std::string,
-//                       Dims)>
-//        callback)
-//{
-//    m_CallBack = callback;
-//    m_Man.reg_callback(callback);
-//}
+void DataManWriter::BeginStep() {}
+void DataManWriter::EndStep() {}
 
-void DataManWriter::EndStep() { m_Man.flush(); }
-=======
-void DataManWriter::SetCallBack(
-    std::function<void(const void *, std::string, std::string, std::string,
-                       Dims)>
-        callback)
-{
-    m_CallBack = callback;
-    //    m_Man.reg_callback(callback);
-}
-
-void DataManWriter::Advance(const float timeoutSeconds)
-{
-    //    m_Man.flush();
-}
->>>>>>> e29d5bd5
-
-void DataManWriter::Close(const int transportIndex)
-{
-    //    m_Man.flush();
-}
+void DataManWriter::Close(const int transportIndex) {}
 
 // PRIVATE functions below
 void DataManWriter::Init()
@@ -115,39 +84,21 @@
             }
         };
 
-        auto lf_IsNumber = [](const std::string &s) {
-            return !s.empty() && std::find_if(s.begin(), s.end(), [](char c) {
-                                     return !std::isdigit(c);
-                                 }) == s.end();
-        };
+        // try not to hardcode these things...
+        // shouldn't these be coming from the user IO.m_TransportParameters?
+        // unless you assign defaults
+        unsigned int n_Transports = 1;
+        std::vector<Params> parameters(n_Transports);
 
-        //        json jmsg;
-        //        for (const auto &i : m_IO.m_Parameters)
-        //        {
-        //            if (lf_IsNumber(i.second))
-        //            {
-        //                jmsg[i.first] = std::stoi(i.second);
-        //            }
-        //            else
-        //            {
-        //                jmsg[i.first] = i.second;
-        //            }
-        //        }
-        //        jmsg["stream_mode"] = "sender";
-        //        m_Man.add_stream(jmsg);
-
-        int n_Transports = 1;
-        std::vector<Params> para(n_Transports);
-
-        for (unsigned int i = 0; i < para.size(); i++)
+        for (unsigned int i = 0; i < parameters.size(); i++)
         {
-            para[i]["type"] = "wan";
-            para[i]["transport"] = "zmq";
-            para[i]["name"] = "stream";
-            para[i]["ipaddress"] = "127.0.0.1";
+            parameters[i]["type"] = "wan";
+            parameters[i]["transport"] = "zmq";
+            parameters[i]["name"] = "stream";
+            parameters[i]["ipaddress"] = "127.0.0.1";
         }
 
-        m_Man.OpenWANTransports("zmq", adios2::OpenMode::Write, para, true);
+        m_Man.OpenWANTransports("zmq", Mode::Write, parameters, true);
 
         std::string method_type;
         lf_AssignString("method_type", method_type);
