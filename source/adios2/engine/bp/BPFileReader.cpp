/*
 * Distributed under the OSI-approved Apache License, Version 2.0.  See
 * accompanying file Copyright.txt for details.
 *
 * BPFileReader.cpp
 *
 *  Created on: Feb 27, 2017
 *      Author: William F Godoy godoywf@ornl.gov
 */

#include "BPFileReader.h"
#include "BPFileReader.tcc"

#include "adios2/helper/adiosFunctions.h" // MPI BroadcastVector

namespace adios2
{

BPFileReader::BPFileReader(IO &io, const std::string &name, const Mode mode,
                           MPI_Comm mpiComm)
: Engine("BPFileReader", io, name, mode, mpiComm),
  m_BP3Deserializer(mpiComm, m_DebugMode), m_FileManager(mpiComm, m_DebugMode),
  m_SubFileManager(mpiComm, m_DebugMode)
{
    Init();
}

StepStatus BPFileReader::BeginStep(StepMode mode, const float timeoutSeconds)
{
    if (m_DebugMode)
    {
        if (mode != StepMode::NextAvailable)
        {
            throw std::invalid_argument("ERROR: mode is not supported yet, "
                                        "only NextAvailable is valid for "
                                        "engine BPFileReader, in call to "
                                        "BeginStep\n");
        }

        if (!m_BP3Deserializer.m_PerformedGets)
        {
            throw std::invalid_argument(
                "ERROR: existing variables subscribed with "
                "GetDeferred, did you forget to call "
                "PerformGets() or EndStep()?, in call to BeginStep\n");
        }
    }

    if (m_FirstStep)
    {
        m_FirstStep = false;
    }
    else
    {
        ++m_CurrentStep;
    }

    if (m_CurrentStep >= m_BP3Deserializer.m_MetadataSet.StepsCount)
    {
        return StepStatus::EndOfStream;
    }

    const auto &variablesData = m_IO.GetVariablesDataMap();

    for (const auto &variableData : variablesData)
    {
        const std::string name = variableData.first;
        const std::string type = m_IO.InquireVariableType(name);

        if (type == "compound")
        {
        }
#define declare_type(T)                                                        \
    else if (type == GetType<T>())                                             \
    {                                                                          \
        auto variable = m_IO.InquireVariable<T>(name);                         \
        if (mode == StepMode::NextAvailable)                                   \
        {                                                                      \
            variable->SetStepSelection({m_CurrentStep, 1});                    \
        }                                                                      \
    }
        ADIOS2_FOREACH_TYPE_1ARG(declare_type)
#undef declare_type
    }

    return StepStatus::OK;
}

size_t BPFileReader::CurrentStep() const { return m_CurrentStep; }

void BPFileReader::EndStep()
{
    if (!m_BP3Deserializer.m_PerformedGets)
    {
        PerformGets();
    }
}

void BPFileReader::PerformGets()
{
    const std::map<std::string, SubFileInfoMap> variablesSubfileInfo =
        m_BP3Deserializer.PerformGetsVariablesSubFileInfo(m_IO);
    ReadVariables(variablesSubfileInfo);
    m_BP3Deserializer.m_PerformedGets = true;
}

// PRIVATE
void BPFileReader::Init()
{
    if (m_DebugMode)
    {
        if (m_OpenMode != Mode::Read)
        {
            throw std::invalid_argument(
                "ERROR: BPFileReader only supports OpenMode::Read from" +
                m_Name + " " + m_EndMessage);
        }
    }

    InitTransports();
    InitBuffer();
}

void BPFileReader::InitTransports()
{
    if (m_IO.m_TransportsParameters.empty())
    {
        Params defaultTransportParameters;
        defaultTransportParameters["transport"] = "File";
        m_IO.m_TransportsParameters.push_back(defaultTransportParameters);
    }
    // TODO Set Parameters

    if (m_BP3Deserializer.m_RankMPI == 0)
    {
        const std::string metadataFile(
            m_BP3Deserializer.GetBPMetadataFileName(m_Name));

        const bool profile = m_BP3Deserializer.m_Profiler.IsActive;
        m_FileManager.OpenFiles({metadataFile}, adios2::Mode::Read,
                                m_IO.m_TransportsParameters, profile);
    }
}

void BPFileReader::InitBuffer()
{
    // Put all metadata in buffer
    if (m_BP3Deserializer.m_RankMPI == 0)
    {
        const size_t fileSize = m_FileManager.GetFileSize(0);
        m_BP3Deserializer.m_Metadata.Resize(
            fileSize,
            "allocating metadata buffer, in call to BPFileReader Open");

        m_FileManager.ReadFile(m_BP3Deserializer.m_Metadata.m_Buffer.data(),
                               fileSize);
    }
    // broadcast buffer to all ranks from zero
    BroadcastVector(m_BP3Deserializer.m_Metadata.m_Buffer, m_MPIComm);

    // fills IO with Variables and Attributes
    m_BP3Deserializer.ParseMetadata(m_BP3Deserializer.m_Metadata, m_IO);
}

#define declare_type(T)                                                        \
    void BPFileReader::DoGetSync(Variable<T> &variable, T *data)               \
    {                                                                          \
        GetSyncCommon(variable, data);                                         \
    }                                                                          \
    void BPFileReader::DoGetDeferred(Variable<T> &variable, T *data)           \
    {                                                                          \
        GetDeferredCommon(variable, data);                                     \
    }                                                                          \
    void BPFileReader::DoGetDeferred(Variable<T> &variable, T &data)           \
    {                                                                          \
        GetDeferredCommon(variable, &data);                                    \
    }
ADIOS2_FOREACH_TYPE_1ARG(declare_type)
#undef declare_type

void BPFileReader::ReadVariables(
    const std::map<std::string, SubFileInfoMap> &variablesSubFileInfo)
{
    const bool profile = m_BP3Deserializer.m_Profiler.IsActive;

    // sequentially request bytes from transport manager
    // threaded per variable?
    for (const auto &variableNamePair : variablesSubFileInfo) // variable name
    {
        const std::string variableName(variableNamePair.first);

        // or threaded per file?
        for (const auto &subFileIndexPair : variableNamePair.second)
        {
            const size_t subFileIndex = subFileIndexPair.first;

            if (m_SubFileManager.m_Transports.count(subFileIndex) == 0)
            {
                const std::string subFile(
                    m_BP3Deserializer.GetBPSubFileName(m_Name, subFileIndex));

                m_SubFileManager.OpenFileID(subFile, subFileIndex, Mode::Read,
                                            {{"transport", "File"}}, profile);
            }

            for (const auto &stepPair : subFileIndexPair.second) // step
            {
                for (const auto &blockInfo : stepPair.second)
                {
                    const auto &seek = blockInfo.Seeks;
                    const size_t blockStart = seek.first;
                    const size_t blockSize = seek.second - seek.first;
                    std::vector<char> contiguousMemory(blockSize);
                    m_SubFileManager.ReadFile(contiguousMemory.data(),
                                              blockSize, blockStart,
                                              subFileIndex);

                    m_BP3Deserializer.ClipContiguousMemory(
                        variableName, m_IO, contiguousMemory,
                        blockInfo.BlockBox, blockInfo.IntersectionBox);
                } // end block

                // Advancing data pointer for the next step
<<<<<<< HEAD
                m_BP3Deserializer.SetVariableNextStepData(variableName, m_IO);
=======
                // m_BP3Deserializer.SetVariableNextStepData(variableName,
                // m_IO);
>>>>>>> 8d9c0d39

            } // end step
        }     // end subfile
    }         // end variable
}

void BPFileReader::DoClose(const int transportIndex)
{
    if (!m_BP3Deserializer.m_PerformedGets)
    {
        PerformGets();
    }

    m_SubFileManager.CloseFiles();
    m_FileManager.CloseFiles();
}

} // end namespace adios2<|MERGE_RESOLUTION|>--- conflicted
+++ resolved
@@ -221,13 +221,8 @@
                 } // end block
 
                 // Advancing data pointer for the next step
-<<<<<<< HEAD
-                m_BP3Deserializer.SetVariableNextStepData(variableName, m_IO);
-=======
                 // m_BP3Deserializer.SetVariableNextStepData(variableName,
                 // m_IO);
->>>>>>> 8d9c0d39
-
             } // end step
         }     // end subfile
     }         // end variable
