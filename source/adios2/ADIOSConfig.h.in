--- conflicted
+++ resolved
@@ -50,13 +50,7 @@
 /* CMake Option: ADIOS_USE_Python=ON */
 #cmakedefine ADIOS2_HAVE_PYTHON
 
-<<<<<<< HEAD
-/* CMake Option: ADIOS_USE_C=ON */
-#cmakedefine ADIOS2_HAVE_C
-
 /* CMake Option: ADIOS_USE_Fortran=ON */
 #cmakedefine ADIOS2_HAVE_Fortran
 
-=======
->>>>>>> 6f95f203
 #endif /* ADIOSCONFIG_H_ */