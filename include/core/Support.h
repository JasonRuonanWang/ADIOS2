--- conflicted
+++ resolved
@@ -23,16 +23,10 @@
 
 struct Support
 {
-<<<<<<< HEAD
-    static const std::string Version; ///< current ADIOS version
-    static const std::set<std::string>
-        HostLanguages; ///< supported languages: C, C++, Fortran, Python, Java
-=======
     static const std::string Version;                 ///< current ADIOS version
     static const std::set<std::string> HostLanguages; ///< supported languages:
                                                       /// C, C++, Fortran,
     /// Python, Java
->>>>>>> 1757fc4f
     static const std::set<std::string> Numbers;
     static const std::set<std::string>
         Transports; ///< supported transport methods
@@ -42,12 +36,8 @@
         Datatypes; ///< supported data types, key: host language, value: all
                    /// supported types
     static const std::map<std::string, std::set<std::string>>
-<<<<<<< HEAD
-        DatatypesAliases; ///< all supported int aliases, key: C++ type (e.g.
-=======
         DatatypesAliases; ///< all supported int aliases, key: C++ type
                           ///(e.g.
->>>>>>> 1757fc4f
                           /// int), value: aliases to type in key (e.g. int,
     /// integer)
 
