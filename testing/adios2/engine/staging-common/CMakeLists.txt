--- conflicted
+++ resolved
@@ -144,11 +144,8 @@
 set (LatestReader.FFS_CMD "run_multi_test -test_protocol one_to_one -verbose -nw 1 -nr 1 -max_readers 1 -warg --ms_delay -warg 250 -warg --engine_params -warg MarshalMethod:FFS -rarg --latest -rarg --long_first_delay")
 set (LatestReader.FFS_PROPERTIES "RUN_SERIAL;1")
 set (LatestReader.BP_CMD "run_multi_test -test_protocol one_to_one -verbose -nw 1 -nr 1 -max_readers 1 -warg --ms_delay -warg 250 -warg --engine_params -warg MarshalMethod:BP -rarg --latest -rarg --long_first_delay")
-<<<<<<< HEAD
+set (LatestReader.BP_PROPERTIES "RUN_SERIAL;1")
 set (LatestReader_CMD "run_multi_test -test_protocol one_to_one -verbose -nw 1 -nr 1 -max_readers 1 -warg --ms_delay -warg 250 -warg --engine_params -rarg --latest -rarg --long_first_delay")
-=======
-set (LatestReader.BP_PROPERTIES "RUN_SERIAL;1")
->>>>>>> 452d72b1
 set (DiscardWriter_CMD "run_multi_test -test_protocol one_to_one -verbose -nw 1 -nr 1 -max_readers 1 -warg --engine_params -warg QueueLimit:1,QueueFullPolicy:discard -warg --ms_delay -warg 500 -rarg --discard")
 
 function(add_common_test basename engine)
