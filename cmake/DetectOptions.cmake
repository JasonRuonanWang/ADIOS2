--- conflicted
+++ resolved
@@ -135,25 +135,12 @@
 endif()
 
 # Sst
-<<<<<<< HEAD
-if(ADIOS2_USE_SST STREQUAL AUTO)
-  if(ADIOS2_HAVE_MPI)
-    find_package(EVPath)
-    find_package(LibFabric)
-  endif()
-elseif(ADIOS2_USE_SST)
-  if(NOT ADIOS2_HAVE_MPI)
-    message(FATAL_ERROR "SST currently requires MPI to be available")
-  endif()
-  find_package(EVPath REQUIRED)
-  find_package(LibFabric REQUIRED)
-=======
 if(ADIOS2_USE_SST STREQUAL ON AND NOT ADIOS2_HAVE_MPI)
   message(FATAL_ERROR "SST currently requires MPI to be available")
->>>>>>> 0dabbd19
 endif()
 if(ADIOS2_USE_SST AND ADIOS2_HAVE_MPI)
   set(ADIOS2_HAVE_SST TRUE)
+  find_package(LibFabric)
 endif()
 
 #SysV IPC
