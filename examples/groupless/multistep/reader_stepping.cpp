/*
 * Distributed under the OSI-approved Apache License, Version 2.0.  See
 * accompanying file Copyright.txt for details.
 *
 * reader.cpp
 *
 *  Created on: Feb 13, 2017
 *      Author: pnorbert
 */

#include <iostream>
#include <vector>

#include "ADIOS_CPP.h"
#include <mpi.h>

int main(int argc, char *argv[])
{
    int rank, nproc;
    MPI_Init(&argc, &argv);
    MPI_Comm_rank(MPI_COMM_WORLD, &rank);
    MPI_Comm_size(MPI_COMM_WORLD, &nproc);
    const bool adiosDebug = true;

    adios::ADIOS adios(MPI_COMM_WORLD, adiosDebug);

    // Application variable
    std::vector<double> NiceArray;
    std::vector<float> RaggedArray;
    unsigned int Nx;
    int Nparts;
    int Nwriters;
    int Nsteps;

    try
    {
        // Define method for engine creation
        // 1. Get method def from config file or define new one
        adios::Method &bpReaderSettings = adios.GetMethod("input");
        if (bpReaderSettings.undeclared())
        {
            // if not defined by user, we can change the default settings
            bpReaderSettings.SetEngine("BP"); // BP is the default engine
            bpReaderSettings.SetParameters("Stepping",
                                           true); // see only one step at a time
        }

        // Create engine smart pointer due to polymorphism,
        // Default behavior
        // auto bpReader = adios.Open( "myNumbers.bp", "r" );
        // this would just open with a default transport, which is "BP"
        try
        {
            auto bpReader = adios.Open("myNumbers.bp", "r", bpReaderSettings);

            while (true)
            {
                /* NX */
                bpReader->Read<unsigned int>("NX",
                                             &Nx); // read a Global scalar which
                                                   // has a single value in a
                                                   // step

                /* nproc */
                bpReader->Read<int>("nproc", &Nwriters); // also a global scalar

                /* Nparts */
                // Nparts local scalar is presented as a 1D array of Nwriters
                // elements.
                // We can read all as a 1D array
                std::vector<int> partsV(Nwriters);
                bpReader->Read<int>("Nparts",
                                    &partsV); // read with string name, no
                                              // selection => read whole array

                /* Nice */
                // inquiry about a variable, whose name we know
                std::shared_ptr<adios::Variable<void>> varNice =
                    bpReader.InquiryVariable("Nice");

                if (varNice == nullptr)
                    throw std::ios_base::failure("ERROR: failed to find "
                                                 "variable 'myDoubles' in "
                                                 "input file\n");

                // ? how do we know about the type? std::string varNice->m_Type
                unsigned long long int gdim =
<<<<<<< HEAD
                    varMyDoubles
                        ->m_GlobalDimensions[0]; // ?member var or member func?
=======
                    varMyDoubles->m_GlobalDimensions[0]; // ?member var or
                                                         // member func?
>>>>>>> 1757fc4f
                unsigned long long int ldim = gdim / nproc;
                unsigned long long int offs = rank * ldim;
                if (rank == nproc - 1)
                {
                    ldim = gdim - (ldim * gdim);
                }

                NiceArray.reserve(ldim);

                // Make a 1D selection to describe the local dimensions of the
                // variable
                // we READ and
                // its offsets in the global spaces
                std::unique_ptr<adios::Selection> bbsel =
                    adios.SelectionBoundingBox(
                        {ldim}, {offs}); // local dims and offsets; both as list
                varNice->SetSelection(bbsel);
                bpReader->Read<double>(varNice, NiceArray.data());

                /* Ragged */
                // inquiry about a variable, whose name we know
                std::shared_ptr<adios::Variable<void>> varRagged =
                    bpReader.InquiryVariable("Ragged");
                if (varRagged->m_GlobalDimensions[1] !=
                    adios::VARYING_DIMENSION)
                {
                    throw std::ios_base::failure(
<<<<<<< HEAD
                        "Unexpected condition: Ragged array's fast dimension "
=======
                        "Unexpected condition: Ragged array's fast "
                        "dimension "
>>>>>>> 1757fc4f
                        "is supposed to be VARYING_DIMENSION\n");
                }
                // We have here varRagged->sum_nblocks, nsteps, nblocks[],
                // global
<<<<<<< HEAD
                if (rank <
                    varRagged
                        ->nblocks[0]) // same as rank < Nwriters in this example
=======
                if (rank < varRagged->nblocks[0]) // same as rank < Nwriters in
                                                  // this example
>>>>>>> 1757fc4f
                {
                    // get per-writer size information
                    varRagged->InquiryBlocks();
                    // now we have the dimensions per block

                    unsigned long long int ldim =
                        varRagged->blockinfo[rank].m_Dimensions[0];
                    RaggedArray.resize(ldim);

                    std::unique_ptr<adios::Selection> wbsel =
                        adios.SelectionWriteblock(rank);
                    varRagged->SetSelection(wbsel);
                    bpReader->Read<float>(varRagged, RaggedArray.data());

                    // We can use bounding box selection as well
                    std::unique_ptr<adios::Selection> rbbsel =
                        adios.SelectionBoundingBox({1, ldim}, {rank, 0});
                    varRagged->SetSelection(rbbsel);
                    bpReader->Read<float>(varRagged, RaggedArray.data());
                }

                /* Extra help to process Ragged */
                int maxRaggedDim = varRagged->GetMaxGlobalDimensions(
                    1); // contains the largest
                std::vector<int> raggedDims =
                    varRagged->GetVaryingGlobalDimensions(
<<<<<<< HEAD
                        1); // contains all individual sizes in that dimension
=======
                        1); // contains all individual sizes in that
                            // dimension
>>>>>>> 1757fc4f

                // promise to not read more from this step
                bpReader->Release();

                // want to move on to the next available step
                // bpReader->Advance(adios::NextStep);
                // bpReader->Advance(adios::LatestStep);
                bpReader->Advance(); // default is adios::NextStep
            }

            // Close file/stream
            bpReader->Close();
        }
        catch (adios::end_of_stream &e)
        {
            if (rank == 0)
            {
                std::cout << "Reached end of stream, end processing loop.\n";
            }
            // Close file/stream
            bpReader->Close();
        }
        catch (adios::file_not_found &e)
        {
            if (rank == 0)
            {
                std::cout << "File/stream does not exist, quit.\n";
            }
        }
    }
    catch (std::invalid_argument &e)
    {
        if (rank == 0)
        {
            std::cout << "Invalid argument exception, STOPPING PROGRAM\n";
            std::cout << e.what() << "\n";
        }
    }
    catch (std::ios_base::failure &e)
    {
        if (rank == 0)
        {
            std::cout << "System exception, STOPPING PROGRAM\n";
            std::cout << e.what() << "\n";
        }
    }
    catch (std::exception &e)
    {
        if (rank == 0)
        {
            std::cout << "Exception, STOPPING PROGRAM\n";
            std::cout << e.what() << "\n";
        }
    }

    MPI_Finalize();

    return 0;
}<|MERGE_RESOLUTION|>--- conflicted
+++ resolved
@@ -85,13 +85,8 @@
 
                 // ? how do we know about the type? std::string varNice->m_Type
                 unsigned long long int gdim =
-<<<<<<< HEAD
-                    varMyDoubles
-                        ->m_GlobalDimensions[0]; // ?member var or member func?
-=======
                     varMyDoubles->m_GlobalDimensions[0]; // ?member var or
                                                          // member func?
->>>>>>> 1757fc4f
                 unsigned long long int ldim = gdim / nproc;
                 unsigned long long int offs = rank * ldim;
                 if (rank == nproc - 1)
@@ -119,24 +114,14 @@
                     adios::VARYING_DIMENSION)
                 {
                     throw std::ios_base::failure(
-<<<<<<< HEAD
-                        "Unexpected condition: Ragged array's fast dimension "
-=======
                         "Unexpected condition: Ragged array's fast "
                         "dimension "
->>>>>>> 1757fc4f
                         "is supposed to be VARYING_DIMENSION\n");
                 }
                 // We have here varRagged->sum_nblocks, nsteps, nblocks[],
                 // global
-<<<<<<< HEAD
-                if (rank <
-                    varRagged
-                        ->nblocks[0]) // same as rank < Nwriters in this example
-=======
                 if (rank < varRagged->nblocks[0]) // same as rank < Nwriters in
                                                   // this example
->>>>>>> 1757fc4f
                 {
                     // get per-writer size information
                     varRagged->InquiryBlocks();
@@ -163,12 +148,8 @@
                     1); // contains the largest
                 std::vector<int> raggedDims =
                     varRagged->GetVaryingGlobalDimensions(
-<<<<<<< HEAD
-                        1); // contains all individual sizes in that dimension
-=======
                         1); // contains all individual sizes in that
                             // dimension
->>>>>>> 1757fc4f
 
                 // promise to not read more from this step
                 bpReader->Release();
