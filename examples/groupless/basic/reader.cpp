/*
 * Distributed under the OSI-approved Apache License, Version 2.0.  See
 * accompanying file Copyright.txt for details.
 *
 * reader.cpp
 *
 *  Created on: Feb 13, 2017
 *      Author: pnorbert
 */

#include <iostream>
#include <vector>

#include "ADIOS_CPP.h"
#include <mpi.h>

int main(int argc, char *argv[])
{
    int rank, nproc;
    MPI_Init(&argc, &argv);
    MPI_Comm_rank(MPI_COMM_WORLD, &rank);
    MPI_Comm_size(MPI_COMM_WORLD, &nproc);
    const bool adiosDebug = true;

    adios::ADIOS adios(MPI_COMM_WORLD, adiosDebug);

    // Application variable
    std::vector<double> NiceArray;
    std::vector<float> RaggedArray;
    unsigned int Nx;
    int Nparts;
    int Nwriters;

    try
    {
        // Define method for engine creation
        // 1. Get method def from config file or define new one
        adios::Method &bpReaderSettings = adios.GetMethod("input");
        if (bpReaderSettings.undeclared())
        {
            // if not defined by user, we can change the default settings
            bpReaderSettings.SetEngine("BP"); // BP is the default engine
        }

        // Create engine smart pointer due to polymorphism,
        // Default behavior
        // auto bpReader = adios.Open( "myNumbers.bp", "r" );
        // this would just open with a default transport, which is "BP"
        auto bpReader = adios.Open("myNumbers.bp", "r", bpReaderSettings);

        // All the above is same as default use:
        // auto bpReader = adios.Open( "myNumbers.bp", "r");

        if (bpReader == nullptr)
            throw std::ios_base::failure(
                "ERROR: failed to open ADIOS bpReader\n");

        /* Variable names are available as a vector of strings */
        std::cout << "List of variables in file: " << bpReader->VariableNames
                  << "\n";

        /* NX */
        bpReader->Read<unsigned int>(
            "NX",
            Nx); // read a Global scalar which has a single value in a step

        /* nproc */
        bpReader->Read<int>("nproc", Nwriters); // also a global scalar

        /* Nparts */
        // Nparts local scalar is presented as a 1D array of Nwriters elements.
        // We need to read a specific value the same way as reading from any 1D
        // array.
        // Make a single-value selection to describe our rank's position in the
        // 1D array of Nwriters values.
        if (rank < Nwriters)
        {
            std::shared_ptr<adios::Variable> varNparts =
                bpReader.InquiryVariable("Nparts");
            std::unique_ptr<adios::Selection> selNparts =
                adios.SelectionBoundingBox({1}, {rank});
            varNparts->SetSelection(selNparts);
            bpReader->Read<int>(varNparts, Nparts);
        }
        // or we could just read the whole array by every process
        std::vector<int> partsV(Nwriters);
        bpReader->Read<int>("Nparts",
                            partsV.data()); // read with string name, no
                                            // selection => read whole array

        std::vector<int> partsV;
<<<<<<< HEAD
        bpReader->Read<int>(
            "Nparts",
            partsV); // read with string name, no selection => read whole array
=======
        bpReader->Read<int>("Nparts",
                            partsV); // read with string name, no selection =>
                                     // read whole array
>>>>>>> 1757fc4f
        (Nwriters == partsV.size())

            /* Nice */
            // inquiry about a variable, whose name we know
            std::shared_ptr<adios::Variable>
                varNice = bpReader.InquiryVariable("Nice");

        if (varNice == nullptr)
<<<<<<< HEAD
            throw std::ios_base::failure(
                "ERROR: failed to find variable 'myDoubles' in input file\n");
=======
            throw std::ios_base::failure("ERROR: failed to find variable "
                                         "'myDoubles' in input file\n");
>>>>>>> 1757fc4f

        // ? how do we know about the type? std::string varNice->m_Type
        uint64_t gdim =
            varNice->m_GlobalDimensions[0]; // ?member var or member func?
        uint64_t ldim = gdim / nproc;
        uint64_t offs = rank * ldim;
        if (rank == nproc - 1)
        {
            ldim = gdim - (ldim * gdim);
        }

        NiceArray.reserve(ldim);

        // Make a 1D selection to describe the local dimensions of the variable
        // we
        // READ and
        // its offsets in the global spaces
        std::unique_ptr<adios::Selection> bbsel = adios.SelectionBoundingBox(
            {ldim}, {offs}); // local dims and offsets; both as list
        varNice->SetSelection(bbsel);
        bpReader->Read<double>(varNice, NiceArray.data());

        /* Ragged */
        // inquiry about a variable, whose name we know
        std::shared_ptr<adios::Variable<void>> varRagged =
            bpReader.InquiryVariable("Ragged");
        if (varRagged->m_GlobalDimensions[1] != adios::VARYING_DIMENSION)
        {
            throw std::ios_base::failure(
                "Unexpected condition: Ragged array's fast dimension "
                "is supposed to be VARYING_DIMENSION\n");
        }
        // We have here varRagged->sum_nblocks, nsteps, nblocks[], global
        if (rank <
            varRagged->nblocks[0]) // same as rank < Nwriters in this example
        {
            // get per-writer size information
            varRagged->InquiryBlocks();
            // now we have the dimensions per block

            unsigned long long int ldim =
                varRagged->blockinfo[rank].m_Dimensions[1];
            RaggedArray.resize(ldim);

            std::unique_ptr<adios::Selection> wbsel =
                adios.SelectionWriteblock(rank);
            varRagged->SetSelection(wbsel);
            bpReader->Read<float>(varRagged, RaggedArray.data());

            // We can use bounding box selection as well
            std::unique_ptr<adios::Selection> rbbsel =
                adios.SelectionBoundingBox({1, ldim}, {rank, 0});
            varRagged->SetSelection(rbbsel);
            bpReader->Read<float>(varRagged, RaggedArray.data());
        }

        /* Extra help to process Ragged */
        int maxRaggedDim =
            varRagged->GetMaxGlobalDimensions(1); // contains the largest
        std::vector<int> raggedDims = varRagged->GetVaryingGlobalDimensions(
            1); // contains all individual sizes in that dimension

        // Close file/stream
        bpReader->Close();
    }
    catch (std::invalid_argument &e)
    {
        if (rank == 0)
        {
            std::cout << "Invalid argument exception, STOPPING PROGRAM\n";
            std::cout << e.what() << "\n";
        }
    }
    catch (std::ios_base::failure &e)
    {
        if (rank == 0)
        {
            std::cout << "System exception, STOPPING PROGRAM\n";
            std::cout << e.what() << "\n";
        }
    }
    catch (std::exception &e)
    {
        if (rank == 0)
        {
            std::cout << "Exception, STOPPING PROGRAM\n";
            std::cout << e.what() << "\n";
        }
    }

    MPI_Finalize();

    return 0;
}<|MERGE_RESOLUTION|>--- conflicted
+++ resolved
@@ -89,15 +89,9 @@
                                             // selection => read whole array
 
         std::vector<int> partsV;
-<<<<<<< HEAD
-        bpReader->Read<int>(
-            "Nparts",
-            partsV); // read with string name, no selection => read whole array
-=======
         bpReader->Read<int>("Nparts",
                             partsV); // read with string name, no selection =>
                                      // read whole array
->>>>>>> 1757fc4f
         (Nwriters == partsV.size())
 
             /* Nice */
@@ -106,13 +100,8 @@
                 varNice = bpReader.InquiryVariable("Nice");
 
         if (varNice == nullptr)
-<<<<<<< HEAD
-            throw std::ios_base::failure(
-                "ERROR: failed to find variable 'myDoubles' in input file\n");
-=======
             throw std::ios_base::failure("ERROR: failed to find variable "
                                          "'myDoubles' in input file\n");
->>>>>>> 1757fc4f
 
         // ? how do we know about the type? std::string varNice->m_Type
         uint64_t gdim =
